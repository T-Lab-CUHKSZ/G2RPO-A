<h2 align="center"> <a href="https://arxiv.org/abs/2508.13023">G2RPO-A: Guided Group Relative Policy Optimization with Adaptive Guidance</a></h2>

<h3 align="center"> Yongxin Guo*, Wenbo Deng*, Zhenglin Cheng, Xiaoying Tang </h3>

<h5 align="center"> If our project helps you, please give us a star ⭐ and cite our <a href="#bibliography">paper</a>!</h2>
<h5 align="center">

## News

<<<<<<< HEAD
Replace the trainer used in trl into our proposed trainer. 
### Training script
Because we change the random sampler that open-r1 uses to a sequence sampler, we provide our own training script in [here](./src/grpo.py).

### Training script
```
ACCELERATE_LOG_LEVEL=info accelerate launch --config_file recipes/accelerate_configs/zero2.yaml --num_processes=7 src/open_r1/grpo_code_adagui.py --config recipes/Qwen3-1.7B/grpo/qwen38code.yaml
```
### Evaluation
=======
- 08.26.2025, Code is released.

## TODO

- [ ] Release the model checkpoints
- [ ] Release the inference and evaluation code
- [ ] Release the training data
- [x] Release the training code

## Overview

In this project, we
- Investigate Guided GRPO, and provide comprehensive study of various guidance configurations.
- Introduce G2RPO-A, an adaptive algorithm that automatically adjusts guidance length in response to the evolving training state.

<div align="center">
    <img src="assets/guided-overview.png" alt="Example of Guided GRPO" width="700"/>
    <br/>
    <figcaption>Guided GRPO</figcaption>
</div>

## Environments

## Model Zoo

## Data

## Training

G2RPO-A training
```
python ./src/grpo.py
```


## Inference and Evaluation

## Acknowledgement
We are grateful for the following awesome projects:

## Bibliography
If you find this repository helpful for your project, please consider citing:
```
@article{guo2025g,
  title={G $\^{} 2$ RPO-A: Guided Group Relative Policy Optimization with Adaptive Guidance},
  author={Guo, Yongxin and Deng, Wenbo and Cheng, Zhenglin and Tang, Xiaoying},
  journal={arXiv preprint arXiv:2508.13023},
  year={2025}
}
```
>>>>>>> 62408e90
<|MERGE_RESOLUTION|>--- conflicted
+++ resolved
@@ -7,17 +7,6 @@
 
 ## News
 
-<<<<<<< HEAD
-Replace the trainer used in trl into our proposed trainer. 
-### Training script
-Because we change the random sampler that open-r1 uses to a sequence sampler, we provide our own training script in [here](./src/grpo.py).
-
-### Training script
-```
-ACCELERATE_LOG_LEVEL=info accelerate launch --config_file recipes/accelerate_configs/zero2.yaml --num_processes=7 src/open_r1/grpo_code_adagui.py --config recipes/Qwen3-1.7B/grpo/qwen38code.yaml
-```
-### Evaluation
-=======
 - 08.26.2025, Code is released.
 
 ## TODO
@@ -68,4 +57,9 @@
   year={2025}
 }
 ```
->>>>>>> 62408e90
+
+### Training script
+```
+ACCELERATE_LOG_LEVEL=info accelerate launch --config_file recipes/accelerate_configs/zero2.yaml --num_processes=7 src/open_r1/grpo_code_adagui.py --config recipes/Qwen3-1.7B/grpo/qwen38code.yaml
+```
+### Evaluation